[package]
name = "substrate-test-runtime"
version = "2.0.0"
authors.workspace = true
edition.workspace = true
build = "build.rs"
license = "Apache-2.0"
homepage = "https://substrate.io"
repository.workspace = true
publish = false

[lints]
workspace = true

[package.metadata.docs.rs]
targets = ["x86_64-unknown-linux-gnu"]

[dependencies]
sp-application-crypto = { path = "../../primitives/application-crypto", default-features = false, features = ["serde"] }
sp-consensus-aura = { path = "../../primitives/consensus/aura", default-features = false, features = ["serde"] }
sp-consensus-babe = { path = "../../primitives/consensus/babe", default-features = false, features = ["serde"] }
sp-genesis-builder = { path = "../../primitives/genesis-builder", default-features = false }
sp-block-builder = { path = "../../primitives/block-builder", default-features = false }
codec = { package = "parity-scale-codec", version = "3.6.1", default-features = false, features = ["derive"] }
scale-info = { version = "2.10.0", default-features = false, features = ["derive"] }
sp-inherents = { path = "../../primitives/inherents", default-features = false }
sp-keyring = { path = "../../primitives/keyring", default-features = false }
sp-offchain = { path = "../../primitives/offchain", default-features = false }
sp-core = { path = "../../primitives/core", default-features = false, features = ["serde"] }
sp-std = { path = "../../primitives/std", default-features = false }
sp-io = { path = "../../primitives/io", default-features = false }
frame-support = { path = "../../frame/support", default-features = false }
sp-version = { path = "../../primitives/version", default-features = false }
sp-session = { path = "../../primitives/session", default-features = false }
sp-api = { path = "../../primitives/api", default-features = false }
sp-runtime = { path = "../../primitives/runtime", default-features = false, features = ["serde"] }
pallet-babe = { path = "../../frame/babe", default-features = false }
pallet-balances = { path = "../../frame/balances", default-features = false }
frame-executive = { path = "../../frame/executive", default-features = false }
frame-system = { path = "../../frame/system", default-features = false }
frame-system-rpc-runtime-api = { path = "../../frame/system/rpc/runtime-api", default-features = false }
pallet-timestamp = { path = "../../frame/timestamp", default-features = false }
sp-consensus-grandpa = { path = "../../primitives/consensus/grandpa", default-features = false, features = ["serde"] }
sp-trie = { path = "../../primitives/trie", default-features = false }
sp-transaction-pool = { path = "../../primitives/transaction-pool", default-features = false }
trie-db = { version = "0.28.0", default-features = false }
sc-service = { path = "../../client/service", default-features = false, features = ["test-helpers"], optional = true }
sp-state-machine = { path = "../../primitives/state-machine", default-features = false }
sp-externalities = { path = "../../primitives/externalities", default-features = false }

# 3rd party
array-bytes = { version = "6.1", optional = true }
log = { version = "0.4.17", default-features = false }
serde_json = { version = "1.0.107", default-features = false, features = ["alloc"] }
hex-literal = { version = "0.4.1" }

[dev-dependencies]
futures = "0.3.21"
sc-block-builder = { path = "../../client/block-builder" }
sc-executor = { path = "../../client/executor" }
sc-executor-common = { path = "../../client/executor/common" }
sp-consensus = { path = "../../primitives/consensus/common" }
substrate-test-runtime-client = { path = "client" }
sp-tracing = { path = "../../primitives/tracing" }
json-patch = { version = "1.0.0", default-features = false }
serde = { version = "1.0.193", features = ["alloc", "derive"], default-features = false }
serde_json = { version = "1.0.108", default-features = false, features = ["alloc"] }

[build-dependencies]
substrate-wasm-builder = { path = "../../utils/wasm-builder", optional = true }

[features]
default = ["std"]

std = [
	"array-bytes",
	"codec/std",
	"frame-executive/std",
	"frame-support/std",
	"frame-system-rpc-runtime-api/std",
	"frame-system/std",
	"log/std",
	"pallet-babe/std",
	"pallet-balances/std",
	"pallet-timestamp/std",
	"sc-executor/std",
	"sc-service",
	"scale-info/std",
	"serde/std",
	"serde_json/std",
	"sp-api/std",
	"sp-application-crypto/std",
	"sp-block-builder/std",
	"sp-consensus-aura/std",
	"sp-consensus-babe/std",
	"sp-consensus-grandpa/std",
	"sp-core/std",
	"sp-externalities/std",
	"sp-genesis-builder/std",
	"sp-inherents/std",
	"sp-io/std",
<<<<<<< HEAD
	"sp-keyring/std",
=======
>>>>>>> 9ba33b64
	"sp-offchain/std",
	"sp-runtime/std",
	"sp-session/std",
	"sp-state-machine/std",
	"sp-std/std",
	"sp-tracing/std",
	"sp-transaction-pool/std",
	"sp-trie/std",
	"sp-version/std",
	"substrate-wasm-builder",
	"trie-db/std",
]
# Special feature to disable logging
disable-logging = ["sp-api/disable-logging"]<|MERGE_RESOLUTION|>--- conflicted
+++ resolved
@@ -99,10 +99,7 @@
 	"sp-genesis-builder/std",
 	"sp-inherents/std",
 	"sp-io/std",
-<<<<<<< HEAD
 	"sp-keyring/std",
-=======
->>>>>>> 9ba33b64
 	"sp-offchain/std",
 	"sp-runtime/std",
 	"sp-session/std",
