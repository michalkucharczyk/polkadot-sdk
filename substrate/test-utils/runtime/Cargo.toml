[package]
name = "substrate-test-runtime"
version = "2.0.0"
authors.workspace = true
edition.workspace = true
build = "build.rs"
license = "Apache-2.0"
homepage = "https://substrate.io"
repository.workspace = true
publish = false

[package.metadata.docs.rs]
targets = ["x86_64-unknown-linux-gnu"]

[dependencies]
sp-application-crypto = { path = "../../primitives/application-crypto", default-features = false, features = ["serde"] }
sp-consensus-aura = { path = "../../primitives/consensus/aura", default-features = false, features = ["serde"] }
sp-consensus-babe = { path = "../../primitives/consensus/babe", default-features = false, features = ["serde"] }
sp-genesis-builder = { path = "../../primitives/genesis-builder", default-features = false }
sp-block-builder = { path = "../../primitives/block-builder", default-features = false }
codec = { package = "parity-scale-codec", version = "3.6.1", default-features = false, features = ["derive"] }
scale-info = { version = "2.10.0", default-features = false, features = ["derive"] }
<<<<<<< HEAD
sp-inherents = { path = "../../primitives/inherents", default-features = false}
sp-keyring = { path = "../../primitives/keyring", default-features = false}
sp-offchain = { path = "../../primitives/offchain", default-features = false}
sp-core = { path = "../../primitives/core", default-features = false, features = ["serde"]}
sp-std = { path = "../../primitives/std", default-features = false}
sp-io = { path = "../../primitives/io", default-features = false }
frame-support = { path = "../../frame/support", default-features = false}
sp-version = { path = "../../primitives/version", default-features = false}
sp-session = { path = "../../primitives/session", default-features = false}
sp-api = { path = "../../primitives/api", default-features = false}
=======
sp-inherents = { path = "../../primitives/inherents", default-features = false }
sp-keyring = { path = "../../primitives/keyring", optional = true }
sp-offchain = { path = "../../primitives/offchain", default-features = false }
sp-core = { path = "../../primitives/core", default-features = false }
sp-std = { path = "../../primitives/std", default-features = false }
sp-io = { path = "../../primitives/io", default-features = false }
frame-support = { path = "../../frame/support", default-features = false }
sp-version = { path = "../../primitives/version", default-features = false }
sp-session = { path = "../../primitives/session", default-features = false }
sp-api = { path = "../../primitives/api", default-features = false }
>>>>>>> f6548aee
sp-runtime = { path = "../../primitives/runtime", default-features = false, features = ["serde"] }
pallet-babe = { path = "../../frame/babe", default-features = false }
pallet-balances = { path = "../../frame/balances", default-features = false }
frame-executive = { path = "../../frame/executive", default-features = false }
frame-system = { path = "../../frame/system", default-features = false }
frame-system-rpc-runtime-api = { path = "../../frame/system/rpc/runtime-api", default-features = false }
pallet-timestamp = { path = "../../frame/timestamp", default-features = false }
sp-consensus-grandpa = { path = "../../primitives/consensus/grandpa", default-features = false, features = ["serde"] }
sp-trie = { path = "../../primitives/trie", default-features = false }
sp-transaction-pool = { path = "../../primitives/transaction-pool", default-features = false }
trie-db = { version = "0.28.0", default-features = false }
sc-service = { path = "../../client/service", default-features = false, features = ["test-helpers"], optional = true }
sp-state-machine = { path = "../../primitives/state-machine", default-features = false }
sp-externalities = { path = "../../primitives/externalities", default-features = false }

# 3rd party
array-bytes = { version = "6.1", optional = true }
log = { version = "0.4.17", default-features = false }

[dev-dependencies]
futures = "0.3.21"
sc-block-builder = { path = "../../client/block-builder" }
sc-executor = { path = "../../client/executor" }
sc-executor-common = { path = "../../client/executor/common" }
sp-consensus = { path = "../../primitives/consensus/common" }
substrate-test-runtime-client = { path = "client" }
sp-tracing = { path = "../../primitives/tracing" }
json-patch = { version = "1.0.0", default-features = false }
serde = { version = "1.0.193", features = ["alloc", "derive"], default-features = false }
serde_json = { version = "1.0.108", default-features = false, features = ["alloc"] }

[build-dependencies]
substrate-wasm-builder = { path = "../../utils/wasm-builder", optional = true }

[features]
default = ["std"]

std = [
	"array-bytes",
	"codec/std",
	"frame-executive/std",
	"frame-support/std",
	"frame-system-rpc-runtime-api/std",
	"frame-system/std",
	"log/std",
	"pallet-babe/std",
	"pallet-balances/std",
	"pallet-timestamp/std",
	"sc-executor/std",
	"sc-service",
	"scale-info/std",
	"serde/std",
	"serde_json/std",
	"sp-api/std",
	"sp-application-crypto/std",
	"sp-block-builder/std",
	"sp-consensus-aura/std",
	"sp-consensus-babe/std",
	"sp-consensus-grandpa/std",
	"sp-core/std",
	"sp-externalities/std",
	"sp-genesis-builder/std",
	"sp-inherents/std",
	"sp-io/std",
	"sp-keyring/std",
	"sp-offchain/std",
	"sp-runtime/std",
	"sp-session/std",
	"sp-state-machine/std",
	"sp-std/std",
	"sp-tracing/std",
	"sp-transaction-pool/std",
	"sp-trie/std",
	"sp-version/std",
	"substrate-wasm-builder",
	"trie-db/std",
]
# Special feature to disable logging
disable-logging = ["sp-api/disable-logging"]<|MERGE_RESOLUTION|>--- conflicted
+++ resolved
@@ -20,29 +20,16 @@
 sp-block-builder = { path = "../../primitives/block-builder", default-features = false }
 codec = { package = "parity-scale-codec", version = "3.6.1", default-features = false, features = ["derive"] }
 scale-info = { version = "2.10.0", default-features = false, features = ["derive"] }
-<<<<<<< HEAD
-sp-inherents = { path = "../../primitives/inherents", default-features = false}
-sp-keyring = { path = "../../primitives/keyring", default-features = false}
-sp-offchain = { path = "../../primitives/offchain", default-features = false}
-sp-core = { path = "../../primitives/core", default-features = false, features = ["serde"]}
-sp-std = { path = "../../primitives/std", default-features = false}
-sp-io = { path = "../../primitives/io", default-features = false }
-frame-support = { path = "../../frame/support", default-features = false}
-sp-version = { path = "../../primitives/version", default-features = false}
-sp-session = { path = "../../primitives/session", default-features = false}
-sp-api = { path = "../../primitives/api", default-features = false}
-=======
 sp-inherents = { path = "../../primitives/inherents", default-features = false }
-sp-keyring = { path = "../../primitives/keyring", optional = true }
+sp-keyring = { path = "../../primitives/keyring", default-features = false }
 sp-offchain = { path = "../../primitives/offchain", default-features = false }
-sp-core = { path = "../../primitives/core", default-features = false }
+sp-core = { path = "../../primitives/core", default-features = false, features = ["serde"] }
 sp-std = { path = "../../primitives/std", default-features = false }
 sp-io = { path = "../../primitives/io", default-features = false }
 frame-support = { path = "../../frame/support", default-features = false }
 sp-version = { path = "../../primitives/version", default-features = false }
 sp-session = { path = "../../primitives/session", default-features = false }
 sp-api = { path = "../../primitives/api", default-features = false }
->>>>>>> f6548aee
 sp-runtime = { path = "../../primitives/runtime", default-features = false, features = ["serde"] }
 pallet-babe = { path = "../../frame/babe", default-features = false }
 pallet-balances = { path = "../../frame/balances", default-features = false }
