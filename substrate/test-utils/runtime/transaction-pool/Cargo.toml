[package]
name = "substrate-test-runtime-transaction-pool"
version = "2.0.0"
authors.workspace = true
edition.workspace = true
license = "Apache-2.0"
homepage = "https://substrate.io"
repository.workspace = true
publish = false

[lints]
workspace = true

[package.metadata.docs.rs]
targets = ["x86_64-unknown-linux-gnu"]

[dependencies]
codec = { workspace = true, default-features = true }
futures = { workspace = true }
parking_lot = { workspace = true, default-features = true }
thiserror = { workspace = true }
<<<<<<< HEAD
sc-transaction-pool = { path = "../../../client/transaction-pool" }
sc-transaction-pool-api = { path = "../../../client/transaction-pool/api" }
sp-blockchain = { path = "../../../primitives/blockchain" }
sp-runtime = { path = "../../../primitives/runtime" }
substrate-test-runtime-client = { path = "../client" }
log = "0.4.20"
=======
sc-transaction-pool = { workspace = true, default-features = true }
sc-transaction-pool-api = { workspace = true, default-features = true }
sp-blockchain = { workspace = true, default-features = true }
sp-runtime = { workspace = true, default-features = true }
substrate-test-runtime-client = { workspace = true }
>>>>>>> 4aa29a41
<|MERGE_RESOLUTION|>--- conflicted
+++ resolved
@@ -17,19 +17,11 @@
 [dependencies]
 codec = { workspace = true, default-features = true }
 futures = { workspace = true }
+log = { workspace = true }
 parking_lot = { workspace = true, default-features = true }
 thiserror = { workspace = true }
-<<<<<<< HEAD
-sc-transaction-pool = { path = "../../../client/transaction-pool" }
-sc-transaction-pool-api = { path = "../../../client/transaction-pool/api" }
-sp-blockchain = { path = "../../../primitives/blockchain" }
-sp-runtime = { path = "../../../primitives/runtime" }
-substrate-test-runtime-client = { path = "../client" }
-log = "0.4.20"
-=======
 sc-transaction-pool = { workspace = true, default-features = true }
 sc-transaction-pool-api = { workspace = true, default-features = true }
 sp-blockchain = { workspace = true, default-features = true }
 sp-runtime = { workspace = true, default-features = true }
-substrate-test-runtime-client = { workspace = true }
->>>>>>> 4aa29a41
+substrate-test-runtime-client = { workspace = true }