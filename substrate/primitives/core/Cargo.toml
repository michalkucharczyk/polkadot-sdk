--- conflicted
+++ resolved
@@ -23,16 +23,9 @@
 hash-db = { version = "0.16.0", default-features = false }
 hash256-std-hasher = { version = "0.15.2", default-features = false }
 bs58 = { version = "0.5.0", default-features = false, optional = true }
-<<<<<<< HEAD
-rand = { version = "0.8.5", features = ["small_rng"],  optional = true }
+rand = { version = "0.8.5", features = ["small_rng"], optional = true }
 substrate-bip39 = "0.4.5"
 bip39 = { git = "https://github.com/michalkucharczyk/rust-bip39", branch="mku-unicode-normalization-in-no-std", version = "2.0.0", default-features = false, features = [ "alloc" ] }
-regex = { version = "1.6.0", default-features = false, features = ["unicode-perl"] }
-=======
-rand = { version = "0.8.5", features = ["small_rng"], optional = true }
-substrate-bip39 = { version = "0.4.4", optional = true }
-bip39 = { version = "2.0.0", default-features = false }
->>>>>>> f6548aee
 zeroize = { version = "1.4.3", default-features = false }
 secrecy = { version = "0.8.0", default-features = false, features = ["alloc"] }
 parking_lot = { version = "0.12.1", optional = true }
@@ -56,15 +49,9 @@
 libsecp256k1 = { version = "0.7", default-features = false, features = ["static-context"], optional = true }
 schnorrkel = { version = "0.9.1", features = ["preaudit_deprecated", "u64_backend"], default-features = false }
 merlin = { version = "2.0", default-features = false }
-<<<<<<< HEAD
-secp256k1 = { version = "0.28.0", default-features = false, features = ["recovery", "alloc"] }
+secp256k1 = { version = "0.28.0", default-features = false, features = ["alloc", "recovery"] }
 sp-core-hashing = { path = "hashing", default-features = false }
-sp-runtime-interface = { path = "../runtime-interface", default-features = false}
-=======
-secp256k1 = { version = "0.28.0", default-features = false, features = ["alloc", "recovery"], optional = true }
-sp-core-hashing = { path = "hashing", default-features = false, optional = true }
 sp-runtime-interface = { path = "../runtime-interface", default-features = false }
->>>>>>> f6548aee
 
 # bls crypto
 w3f-bls = { version = "0.1.3", default-features = false, optional = true }
