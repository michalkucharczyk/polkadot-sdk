--- conflicted
+++ resolved
@@ -12,11 +12,7 @@
 targets = ["x86_64-unknown-linux-gnu"]
 
 [dependencies]
-<<<<<<< HEAD
-proc-macro-crate = "1.3.1"
-=======
 proc-macro-crate = "2.0.1"
->>>>>>> f6548aee
 proc-macro2 = "1.0.56"
 quote = "1.0.28"
 syn = { version = "2.0.39", features = ["extra-traits", "full", "visit"] }
